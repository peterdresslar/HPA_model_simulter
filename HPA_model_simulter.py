import streamlit as st
import numpy as np
from scipy.optimize import fsolve
import plotly.graph_objects as go


# Drift function for the HPA axis
def hpa_drift(x, t, a1, b1, a2, b2, a3, b3, k, u, kgr):
    x1, x2, x3, x3b = x
    # Avoid division-by-zero
    x3 = max(x3, 1e-6)
    x3b = max(x3b, 1e-6)
    mrb = 1.0 / x3b
    gr = 1.0 / (1 + (x3 / kgr) ** 3)
    grb = 1.0 / (1 + (x3b / kgr) ** 3)
    dx1 = b1 * grb * mrb * u - a1 * x1
    dx2 = b2 * x1 * gr - a2 * x2
    dx3 = b3 * x2 - a3 * x3
    dx3b = k * (x3 - x3b) - a3 * x3b
    return np.array([dx1, dx2, dx3, dx3b])


# Euler–Maruyama SDE solver for systems
def sde_solver_system(drift, x0, t, sigma, params, amplitude, period, stress_params=None):
    n = len(t)
    d = len(x0)
    x = np.zeros((n, d))
    x[0] = x0
    dt = t[1] - t[0]
    
    # Unpack stress parameters
    if stress_params:
        stress_amplitude, stress_start, stress_duration = stress_params
    else:
        stress_amplitude, stress_start, stress_duration = 0, 0, 0
        
    for i in range(1, n):
        sin_wave = amplitude * np.sin(2 * np.pi * t[i - 1] / period)
<<<<<<< HEAD
        
        # Calculate current u based on stress parameters
        current_u = params[7]  # Original u value
        
        # Apply stress if within the stress period
        if stress_params and stress_start <= t[i - 1] < (stress_start + stress_duration):
            current_u = stress_amplitude
        
        # Create parameters with updated u
        current_params = list(params)
        current_params[7] = current_u
        
        dw = np.random.normal(scale=np.sqrt(dt))  # Single noise term for x1
        x[i] = x[i - 1] + drift(x[i - 1], t[i - 1], *current_params) * dt
=======
        dw = np.abs(np.random.normal(scale= np.sqrt(dt)))  # Single noise term for x1
        x[i] = x[i - 1] + drift(x[i - 1], t[i - 1], *params) * dt
>>>>>>> bc0a038c
        x[i][0] += sigma * dw + sin_wave  # Apply noise and sin wave to x1
    return x


st.title("HPA Axis Simulation using Stochastic Differential Equations (SDE)")
st.write("This app simulates the HPA axis using a system of stochastic differential equations (SDE).")
st.write("The equations of the HPA axis model are:")
st.latex(
    r"""
\begin{aligned}
\frac{dx_1}{dt} &= b_1 \frac{1}{1 + \left(\frac{x_{3b}}{k_{gr}}\right)^3} \frac{1}{x_{3b}} u - a_1 x_1 \\
\frac{dx_2}{dt} &= b_2 x_1 \frac{1}{1 + \left(\frac{x_3}{k_{gr}}\right)^3} - a_2 x_2 \\
\frac{dx_3}{dt} &= b_3 x_2 - a_3 x_3 \\
\frac{dx_{3b}}{dt} &= k (x_3-x_{3b}) - a_3 x_{3b}
\end{aligned}
"""
)

# Sidebar controls for parameters
st.sidebar.title("Simulation Parameters")

b1= 0.17
b2= 0.07
b3= 0.0086
a1= 0.17
a2= 0.07
a3= 0.0086

# Parameters for the drift function
a1 = st.sidebar.number_input("a1", min_value=0.0, max_value=2.0, value=a1, step=1e-4,format="%.4f")
b1 = st.sidebar.number_input("b1", min_value=0.0, max_value=2.0, value=b1, step=1e-4,format="%.4f")
a2 = st.sidebar.number_input("a2", min_value=0.0, max_value=2.0, value=a2, step=1e-4,format="%.4f")
b2 = st.sidebar.number_input("b2", min_value=0.0, max_value=2.0, value=b2, step=1e-4,format="%.4f")
a3 = st.sidebar.number_input("a3", min_value=0.0, max_value=2.0, value=a3, step=1e-4,format="%.4f")
b3 = st.sidebar.number_input("b3", min_value=0.0, max_value=2.0, value=b3, step=1e-4,format="%.4f")
# k = st.sidebar.number_input("k", min_value=0.0, max_value=2.0, value=0.05, step=1e-3)
k = st.sidebar.slider("k", min_value=0.0, max_value=2.0, value=0.05, step=1e-3)
u = st.sidebar.number_input("u", min_value=0.0, max_value=5.0, value=1.0, step=0.1)
kgr = st.sidebar.number_input("kgr", min_value=0.1, max_value=10.0, value=5.0, step=0.1)
amplitude = st.sidebar.slider("Amplitude of sin wave", min_value=0.0, max_value=1.0, value=0.3, step=0.01)
period_in_hours = st.sidebar.slider("Period of sin wave (hours)", min_value=1, max_value=24, value=24, step=1)
period = period_in_hours * 60  # Convert hours to minutes
sigma = st.sidebar.slider("Noise Level (sigma)", min_value=0.0, max_value=1.0, value=0.2, step=0.01)
T_in_hours = st.sidebar.slider("Simulation Time (hours)", min_value=1, max_value=48, value=24, step=1)
n_points = st.sidebar.slider("Time Steps", min_value=100, max_value=10000, value=400, step=50)

# Add stress simulation parameters
st.sidebar.title("Stress Parameters")
enable_stress = st.sidebar.checkbox("Enable stress simulation", value=False)
stress_amplitude = st.sidebar.slider("Stress level (u)", min_value=1.0, max_value=10.0, value=3.0, step=0.1, 
                                  help="Value of u during stress period")
stress_start_hours = st.sidebar.slider("Stress start time (hours)", min_value=0.0, 
                                   max_value=float(T_in_hours-1), value=5.0, step=0.5)
stress_duration_hours = st.sidebar.slider("Stress duration (hours)", min_value=0.1, 
                                     max_value=float(T_in_hours-stress_start_hours), value=2.0, step=0.1)

# Convert hours to minutes for simulation
stress_start = stress_start_hours * 60
stress_duration = stress_duration_hours * 60

# Pack parameters
params = (a1, b1, a2, b2, a3, b3, k, u, kgr)


# Compute steady-state initial conditions
def f_to_solve(x):
    return hpa_drift(x, 0, *params)


guess = [1.0, 1.0, 1.0, 1.0]
steady_state = fsolve(f_to_solve, guess)
x0 = steady_state

# Simulation time
T = T_in_hours * 60
t = np.linspace(0, T, n_points)

# Create stress parameters if enabled
stress_params = None
if enable_stress:
    stress_params = (stress_amplitude, stress_start, stress_duration)

# Simulate the system
sol = sde_solver_system(hpa_drift, x0, t, sigma, params, amplitude, period, stress_params)
if st.checkbox("Normalise the concentrations"):
    sol = sol / np.max(sol, axis=0)
    
# Plotting



# b1: 0.17 ,
# b2: 0.07 ,
# b3: 0.0086, 
# a1: 0.17 ,
# a2: 0.07 ,
# a3: 0.0086 ,


t = t   # Convert time to hours
fig = go.Figure()
# remove the sin wave from the plot
if st.checkbox("Remove sin wave from the plot"):
    sol[:, 1] -= np.array([amplitude * np.sin(2 * np.pi * t[i] / period) for i in range(len(t))])
    sol[:, 2] -= np.array([amplitude * np.sin(2 * np.pi * t[i] / period) for i in range(len(t))])
fig.add_trace(go.Scatter(x=t, y=sol[:, 0], mode="lines", name="x1"))
fig.add_trace(go.Scatter(x=t, y=sol[:, 1], mode="lines", name="x2"))
fig.add_trace(go.Scatter(x=t, y=sol[:, 2], mode="lines", name="x3"))
fig.add_trace(go.Scatter(x=t, y=sol[:, 3], mode="lines", name="x3b"))

# Add shaded region for stress period if enabled
if enable_stress:
    fig.add_vrect(
        x0=stress_start_hours,
        x1=stress_start_hours + stress_duration_hours,
        fillcolor="rgba(255, 0, 0, 0.1)",
        opacity=0.5,
        layer="below",
        line_width=0,
        annotation_text="Stress Period",
        annotation_position="top left",
    )

fig.update_layout(
    title="HPA Axis Simulation",
    xaxis_title="Time (hours)",
    yaxis_title="Concentrations",
    template="plotly_white",
)

# Add grid lines to the plot
fig.update_xaxes(showgrid=True)
fig.update_yaxes(showgrid=True)

st.plotly_chart(fig)

# SVG Download
filename = st.text_input("Filename", "hpa_simulation")
if "svg_data" not in st.session_state:
    st.session_state.svg_data = None


def fig_to_svg(fig):
    img_bytes = fig.to_image(format="svg")
    return img_bytes.decode("utf-8")


if st.button("Convert Plot to SVG"):
    st.session_state.svg_data = fig_to_svg(fig)

if st.session_state.svg_data is not None:
    st.download_button(
        label="Download Plot as SVG",
        data=st.session_state.svg_data.encode("utf-8"),
        file_name=f"{filename}.svg",
        mime="image/svg+xml",
    )
import numpy as np
from scipy.signal import find_peaks
import plotly.graph_objects as go

# Compute FFT for each signal
fft_x1  = np.fft.fft(sol[:, 0])
fft_x2  = np.fft.fft(sol[:, 1])
fft_x3  = np.fft.fft(sol[:, 2])
fft_x3b = np.fft.fft(sol[:, 3])

# Calculate frequency bins using the sampling interval from t (in minutes)
freq = np.fft.fftfreq(len(t), d=t[1] - t[0])  # frequency in cycles/minute

# Convert frequency to cycles per week:
freq_hours = freq * 60   # 60 minutes, 24 hours, 7 days = 10080

# Remove the 0 frequency (DC component) by filtering positive frequencies
#remove the day frequency
# positive = freq > 0.05
# mask = (freq_week > ) & (freq_week < 0.5)  # mask for frequencies between 0.05 and 0.5 cycles/week
mask= freq_hours>0

# Compute amplitude and phase for each signal
amp_x1  = np.abs(fft_x1)
amp_x2  = np.abs(fft_x2)
amp_x3  = np.abs(fft_x3)
amp_x3b = np.abs(fft_x3b)

phase_x1  = np.angle(fft_x1)
phase_x2  = np.angle(fft_x2)
phase_x3  = np.angle(fft_x3)
phase_x3b = np.angle(fft_x3b)

# Plot amplitude spectrum using frequencies in cycles per week
fig_amp = go.Figure()
fig_amp.add_trace(go.Scatter(x=freq_hours[mask], y=amp_x1[mask],
                             mode='lines', name='x1 amplitude'))
fig_amp.add_trace(go.Scatter(x=freq_hours[mask], y=amp_x2[mask],
                             mode='lines', name='x2 amplitude'))
fig_amp.add_trace(go.Scatter(x=freq_hours[mask], y=amp_x3[mask],
                             mode='lines', name='x3 amplitude'))
fig_amp.add_trace(go.Scatter(x=freq_hours[mask], y=amp_x3b[mask],
                             mode='lines', name='x3b amplitude'))
fig_amp.update_layout(title="Amplitude Spectrum",
                      xaxis_title="Frequency (cycles/hours)",
                      yaxis_title="Amplitude")
st.plotly_chart(fig_amp)

# Plot phase spectrum using frequencies in cycles per hoursfreq_hours
fig_phase = go.Figure()
fig_phase.add_trace(go.Scatter(x=freq_hours[mask], y=phase_x1[mask],
                               mode='lines', name='x1 phase'))
fig_phase.add_trace(go.Scatter(x=freq_hours[mask], y=phase_x2[mask],
                               mode='lines', name='x2 phase'))
fig_phase.add_trace(go.Scatter(x=freq_hours[mask], y=phase_x3[mask],
                               mode='lines', name='x3 phase'))
fig_phase.add_trace(go.Scatter(x=freq_hours[mask], y=phase_x3b[mask],
                               mode='lines', name='x3b phase'))
fig_phase.update_layout(title="Phase Spectrum",
                        xaxis_title="Frequency (cycles/week)",
                        yaxis_title="Phase (radians)")
st.plotly_chart(fig_phase)

# print the phase diff betwee x1 and x2, x2 and x3, x3 and x3b
# Calculate time delay using the phase difference and the corresponding frequency (f0)
f0 = freq[positive][0]  # fundamental frequency corresponding to the first positive frequency
# Find peaks for x1 and x2 signals
peaks_x1, _ = find_peaks(sol[:, 0])
peaks_x2, _ = find_peaks(sol[:, 1])
if len(peaks_x1) > 0 and len(peaks_x2) > 0:
    # Calculate the delay as the difference between the first detected peaks
    # delay_x1_x2 = t[peaks_x2[0]] - t[peaks_x1[0]]
# else:
    peaks_x1, _ = find_peaks(sol[:, 0])
    peaks_x2, _ = find_peaks(sol[:, 1])
    peaks_x3, _ = find_peaks(sol[:, 2])
    peaks_x3b, _ = find_peaks(sol[:, 3])
    if len(peaks_x1) > 0 and len(peaks_x2) > 0:
        delay_x1_x2_peaks = t[peaks_x2[0]] - t[peaks_x1[0]]
    else:
        delay_x1_x2_peaks = np.nan
        
    if len(peaks_x2) > 0 and len(peaks_x3) > 0:
        delay_x2_x3_peaks = t[peaks_x3[0]] - t[peaks_x2[0]]
    else:
        delay_x2_x3_peaks = np.nan

    if len(peaks_x3) > 0 and len(peaks_x3b) > 0:
        delay_x3_x3b_peaks = t[peaks_x3b[0]] - t[peaks_x3[0]]
    else:
        delay_x3_x3b_peaks = np.nan

    if len(peaks_x3b) > 0 and len(peaks_x1) > 0:
        delay_x3b_x1_peaks = t[peaks_x3b[0]] - t[peaks_x1[0]] 
    else:
        delay_x3b_x1_peaks = np.nan
    st.write(f"Peak-based time delay between x1 and x2: {delay_x1_x2_peaks:.2f} time units")
    st.write(f"Peak-based time delay between x2 and x3: {delay_x2_x3_peaks:.2f} time units")
    st.write(f"Peak-based time delay between x3 and x3b: {delay_x3_x3b_peaks:.2f} time units")
    st.write(f"Peak-based time delay between x3b and x1: {delay_x3b_x1_peaks:.2f} time units")
# delay_x2_x3 = (phase_x3[positive][0] - phase_x2[positive][0]) / (2 * np.pi * f0)
# delay_x3_x3b = (phase_x3b[positive][0] - phase_x3[positive][0]) / (2 * np.pi * f0)
# delay_x3b_x1 = (phase_x1[positive][0] - phase_x3b[positive][0]) / (2 * np.pi * f0)


# st.write(f"Time delay between x1 and x2: {delay_x1_x2:.2f} time units")
# st.write(f"Time delay between x2 and x3: {delay_x2_x3:.2f} time units")
# st.write(f"Time delay between x3 and x3b: {delay_x3_x3b:.2f} time units")
# st.write(f"Time delay between x3b and x1: {delay_x3b_x1:.2f} time units")

st.markdown(
    """

### Summary of the HPA Axis Model

1. **Equation for $ \\frac{dx_1}{dt} $**:
   $$\\frac{dx_1}{dt} = b_1 \\frac{1}{1 + \\left(\\frac{x_{3b}}{k_{gr}}\\right)^3} \\frac{1}{x_{3b}} u - a_1 x_1$$
   - $ x_1 $: CRH (Corticotropin-Releasing Hormone)
   - $ b_1 $: Production rate constant for CRH
   - $ \\frac{1}{1 + \\left(\\frac{x_{3b}}{k_{gr}}\\right)^3} $: GR (Glucocorticoid Receptor) response inside the BBB (Blood-Brain Barrier)
   - $ \\frac{1}{x_{3b}} $: MR (Mineralocorticoid Receptor) response
   - $ u $: External stimulus
   - $ a_1 $: Degradation rate of CRH
   - $ k_{gr} $: Concentration of cortisol at which the GR response is at half of its maximum effectiveness (EC50).
   - 

2. **Equation for $ \\frac{dx_2}{dt} $**:
   $$\\frac{dx_2}{dt} = b_2 x_1 \\frac{1}{1 + \\left(\\frac{x_3}{k_{gr}}\\right)^3} - a_2 x_2$$
   - $ x_2 $: Another form of CRH
   - $ b_2 $: Production rate constant for this form of CRH
   - $ x_1 $: Precursor CRH
   - $ \\frac{1}{1 + \\left(\\frac{x_3}{k_{gr}}\\right)^3} $: GR response (outside the BBB)
   - $ a_2 $: Degradation rate of this form of CRH

3. **Equation for $ \\frac{dx_3}{dt} $**:
   $$\\frac{dx_3}{dt} = b_3 x_2 - a_3 x_3$$
   - $ x_3 $: Cortisol
   - $ b_3 $: Production rate constant for cortisol
   - $ x_2 $: Precursor CRH
   - $ a_3 $: Degradation rate of cortisol

4. **Equation for $ \\frac{dx_{3b}}{dt} $**:
   $$\\frac{dx_{3b}}{dt} = k (x_3 - x_{3b}) - a_3 x_{3b}$$
   - $ x_{3b} $: Cortisol in the BBB
   - $ k $: Transfer rate constant between blood and brain
   - $ x_3 $: Cortisol
   - $ a_3 x_{3b} $: Degradation rate of cortisol in the BBB
    """
)<|MERGE_RESOLUTION|>--- conflicted
+++ resolved
@@ -36,7 +36,6 @@
         
     for i in range(1, n):
         sin_wave = amplitude * np.sin(2 * np.pi * t[i - 1] / period)
-<<<<<<< HEAD
         
         # Calculate current u based on stress parameters
         current_u = params[7]  # Original u value
@@ -51,10 +50,6 @@
         
         dw = np.random.normal(scale=np.sqrt(dt))  # Single noise term for x1
         x[i] = x[i - 1] + drift(x[i - 1], t[i - 1], *current_params) * dt
-=======
-        dw = np.abs(np.random.normal(scale= np.sqrt(dt)))  # Single noise term for x1
-        x[i] = x[i - 1] + drift(x[i - 1], t[i - 1], *params) * dt
->>>>>>> bc0a038c
         x[i][0] += sigma * dw + sin_wave  # Apply noise and sin wave to x1
     return x
 
